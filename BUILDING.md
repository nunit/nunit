--- conflicted
+++ resolved
@@ -27,11 +27,7 @@
    - Compile using the [build script](#script-build) instead if using VS Code (see below for details).
 - [Jetbrains Rider](https://www.jetbrains.com/rider/)
 
-<<<<<<< HEAD
 On all platforms, you will need to install [.NET 10.0 SDK](https://www.microsoft.com/net/download/windows) or newer.
-=======
-On all platforms, you will need to install [the latest stable SDK](https://www.microsoft.com/net/download/windows). 
->>>>>>> dff03c93
 
 On Mac or Linux, you will need to install [Mono](https://www.mono-project.com/download/), an open source implementation of Microsoft's .NET Framework. Mono version 6.12.0 Stable (6.12.0.122) has been validated to build the NUnit solution on GNU/Linux Debian 10 'buster'.
 
