--- conflicted
+++ resolved
@@ -1,6 +1,3 @@
-<<<<<<< HEAD
-﻿NUnit 3.4.1 - June 30, 2016
-=======
 ﻿NUnit 3.6.1 - February 26, 2017
 
 This is a hotfix release of the framework that addresses critical issues found in
@@ -133,7 +130,6 @@
  * 1815 Prevent NullReferenceException in SubPathConstraint
 
 NUnit 3.4.1 - June 30, 2016
->>>>>>> 757888f4
 
 Console Runner
 
