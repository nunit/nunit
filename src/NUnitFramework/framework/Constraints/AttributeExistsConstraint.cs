--- conflicted
+++ resolved
@@ -22,14 +22,8 @@
         {
             this.expectedType = type;
 
-<<<<<<< HEAD
-            if (!typeof(Attribute).IsAssignableFrom(expectedType))
-                throw new ArgumentException(string.Format(
-                    "Type {0} is not an attribute", expectedType), nameof(type));
-=======
             if (!typeof(Attribute).GetTypeInfo().IsAssignableFrom(expectedType.GetTypeInfo()))
                 throw new ArgumentException($"Type {expectedType} is not an attribute", nameof(type));
->>>>>>> fffe7454
         }
 
         /// <summary>
