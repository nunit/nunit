// Copyright (c) Charlie Poole, Rob Prouse and Contributors. MIT License - see LICENSE.txt

using System;
using System.Collections;
using System.Collections.Generic;

namespace NUnit.Framework.Constraints
{
    /// <summary>
    /// RangeConstraint tests whether two values are within a 
    /// specified range.
    /// </summary>
    public class RangeConstraint : Constraint
    {
        private readonly object from;
        private readonly object to;

        private ComparisonAdapter comparer = ComparisonAdapter.Default;

        /// <summary>
        /// Initializes a new instance of the <see cref="RangeConstraint"/> class.
        /// </summary>
        /// <param name="from">Inclusive beginning of the range.</param>
        /// <param name="to">Inclusive end of the range.</param>
        public RangeConstraint(object from, object to) : base(from, to)
        {
            this.from = from;
            this.to = to;
        }

        /// <summary>
        /// Gets text describing a constraint
        /// </summary>
<<<<<<< HEAD
        public override string Description => string.Format("in range ({0},{1})", from, to);
=======
        public override string Description
        {
            get { return $"in range ({from},{to})"; }
        }
>>>>>>> 0fd0b07c

        /// <summary>
        /// Test whether the constraint is satisfied by a given value
        /// </summary>
        /// <param name="actual">The value to be tested</param>
        /// <returns>True for success, false for failure</returns>
        public override ConstraintResult ApplyTo<TActual>(TActual actual)
        {
            if ( from == null || to == null || actual == null)
                throw new ArgumentException( "Cannot compare using a null reference", nameof(actual) );
            CompareFromAndTo();
            bool isInsideRange = comparer.Compare(from, actual) <= 0 && comparer.Compare(to, actual) >= 0;
            return new ConstraintResult(this, actual, isInsideRange);
        }

        /// <summary>
        /// Modifies the constraint to use an <see cref="IComparer"/> and returns self.
        /// </summary>
        public RangeConstraint Using(IComparer comparer)
        {
            this.comparer = ComparisonAdapter.For(comparer);
            return this;
        }

        /// <summary>
        /// Modifies the constraint to use an <see cref="IComparer{T}"/> and returns self.
        /// </summary>
        public RangeConstraint Using<T>(IComparer<T> comparer)
        {
            this.comparer = ComparisonAdapter.For(comparer);
            return this;
        }

        /// <summary>
        /// Modifies the constraint to use a <see cref="Comparison{T}"/> and returns self.
        /// </summary>
        public RangeConstraint Using<T>(Comparison<T> comparer)
        {
            this.comparer = ComparisonAdapter.For(comparer);
            return this;
        }

        private void CompareFromAndTo()
        {
            if (comparer.Compare(from, to) > 0)
                throw new ArgumentException("The from value must be less than or equal to the to value.");
        }
    }
}<|MERGE_RESOLUTION|>--- conflicted
+++ resolved
@@ -31,14 +31,10 @@
         /// <summary>
         /// Gets text describing a constraint
         /// </summary>
-<<<<<<< HEAD
-        public override string Description => string.Format("in range ({0},{1})", from, to);
-=======
         public override string Description
         {
             get { return $"in range ({from},{to})"; }
         }
->>>>>>> 0fd0b07c
 
         /// <summary>
         /// Test whether the constraint is satisfied by a given value
