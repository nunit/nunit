--- conflicted
+++ resolved
@@ -52,10 +52,7 @@
         /// <param name="inner">The inner.</param>
         public InvalidPlatformException(string message, Exception inner) : base(message, inner) { }
 
-<<<<<<< HEAD
 #if !NETSTANDARD1_3 && !NETSTANDARD1_6
-=======
->>>>>>> fd4f0e0a
         /// <summary>
         /// Serialization constructor for the <see cref="InvalidPlatformException"/> class
         /// </summary>
@@ -64,9 +61,5 @@
         { }
 #endif
     }
-<<<<<<< HEAD
 }
-=======
-}
-#endif
->>>>>>> fd4f0e0a
+#endif