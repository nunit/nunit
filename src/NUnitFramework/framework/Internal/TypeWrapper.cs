--- conflicted
+++ resolved
@@ -59,14 +59,7 @@
         /// <summary>
         /// Gets the assembly in which the type is declared
         /// </summary>
-<<<<<<< HEAD
-        public Assembly Assembly => Type.GetTypeInfo().Assembly;
-=======
-        public Assembly Assembly
-        {
-            get { return Type.Assembly; }
-        }
->>>>>>> d84be016
+        public Assembly Assembly => Type.Assembly;
 
         /// <summary>
         /// Gets the namespace of the Type
@@ -76,26 +69,12 @@
         /// <summary>
         /// Gets a value indicating whether the type is abstract.
         /// </summary>
-<<<<<<< HEAD
-        public bool IsAbstract => Type.GetTypeInfo().IsAbstract;
-=======
-        public bool IsAbstract
-        {
-            get { return Type.IsAbstract; }
-        }
->>>>>>> d84be016
+        public bool IsAbstract => Type.IsAbstract;
 
         /// <summary>
         /// Gets a value indicating whether the Type is a generic Type
         /// </summary>
-<<<<<<< HEAD
-        public bool IsGenericType => Type.GetTypeInfo().IsGenericType;
-=======
-        public bool IsGenericType
-        {
-            get { return Type.IsGenericType; }
-        }
->>>>>>> d84be016
+        public bool IsGenericType => Type.IsGenericType;
 
         /// <summary>
         /// Returns true if the Type wrapped is T
@@ -108,38 +87,17 @@
         /// <summary>
         /// Gets a value indicating whether the Type has generic parameters that have not been replaced by specific Types.
         /// </summary>
-<<<<<<< HEAD
-        public bool ContainsGenericParameters => Type.GetTypeInfo().ContainsGenericParameters;
-=======
-        public bool ContainsGenericParameters
-        {
-            get { return Type.ContainsGenericParameters; }
-        }
->>>>>>> d84be016
+        public bool ContainsGenericParameters => Type.ContainsGenericParameters;
 
         /// <summary>
         /// Gets a value indicating whether the Type is a generic Type definition
         /// </summary>
-<<<<<<< HEAD
-        public bool IsGenericTypeDefinition => Type.GetTypeInfo().IsGenericTypeDefinition;
-=======
-        public bool IsGenericTypeDefinition
-        {
-            get { return Type.IsGenericTypeDefinition; }
-        }
->>>>>>> d84be016
+        public bool IsGenericTypeDefinition => Type.IsGenericTypeDefinition;
 
         /// <summary>
         /// Gets a value indicating whether the type is sealed.
         /// </summary>
-<<<<<<< HEAD
-        public bool IsSealed => Type.GetTypeInfo().IsSealed;
-=======
-        public bool IsSealed
-        {
-            get { return Type.IsSealed; }
-        }
->>>>>>> d84be016
+        public bool IsSealed => Type.IsSealed;
 
         /// <summary>
         /// Gets a value indicating whether this type represents a static class.
