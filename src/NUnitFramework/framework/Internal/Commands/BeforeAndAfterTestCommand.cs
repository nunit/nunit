// Copyright (c) Charlie Poole, Rob Prouse and Contributors. MIT License - see LICENSE.txt

using System;
using System.Threading;
using System.Threading.Tasks;

namespace NUnit.Framework.Internal.Commands
{
    /// <summary>
    /// TestActionCommand handles a single ITestAction applied
    /// to a test. It runs the BeforeTest method, then runs the
    /// test and finally runs the AfterTest method.
    /// </summary>
    public abstract class BeforeAndAfterTestCommand : DelegatingTestCommand
    {
        /// <summary>
        /// Initializes a new instance of the <see cref="TestActionCommand"/> class.
        /// </summary>
        /// <param name="innerCommand">The inner command.</param>
        public BeforeAndAfterTestCommand(TestCommand innerCommand) : base(innerCommand) { }

        /// <summary>
        /// Runs the test, saving a TestResult in the supplied TestExecutionContext.
        /// </summary>
        /// <param name="context">The context in which the test should run.</param>
        /// <returns>A TestResult</returns>
        public override async Task<TestResult> Execute(TestExecutionContext context)
        {
            Guard.OperationValid(BeforeTest != null, "BeforeTest was not set by the derived class constructor");
            Guard.OperationValid(AfterTest != null, "AfterTest was not set by the derived class constructor");

            if (Test.Fixture == null)
                Test.Fixture = context.TestObject;

            await RunTestMethodInThreadAbortSafeZone(context, async () =>
            {
                BeforeTest(context);
                context.CurrentResult = await innerCommand.Execute(context);
            });

            if (context.ExecutionStatus != TestExecutionStatus.AbortRequested)
            {
                await RunTestMethodInThreadAbortSafeZone(context, async () => { AfterTest(context); });
            }

            return context.CurrentResult;
        }

<<<<<<< HEAD
        private static async Task RunTestMethodInThreadAbortSafeZone(TestExecutionContext context, Func<Task> action)
        {
            try
            {
                await action();
            }
            catch (Exception ex)
            {
#if THREAD_ABORT
                if (ex is ThreadAbortException)
                    Thread.ResetAbort();
#endif
                context.CurrentResult.RecordException(ex);
            }
        }
        
=======
>>>>>>> d8e06e82
        /// <summary>
        /// Perform the before test action
        /// </summary>
        protected Action<TestExecutionContext> BeforeTest;

        /// <summary>
        /// Perform the after test action
        /// </summary>
        protected Action<TestExecutionContext> AfterTest;
    }
}<|MERGE_RESOLUTION|>--- conflicted
+++ resolved
@@ -46,7 +46,6 @@
             return context.CurrentResult;
         }
 
-<<<<<<< HEAD
         private static async Task RunTestMethodInThreadAbortSafeZone(TestExecutionContext context, Func<Task> action)
         {
             try
@@ -62,9 +61,7 @@
                 context.CurrentResult.RecordException(ex);
             }
         }
-        
-=======
->>>>>>> d8e06e82
+
         /// <summary>
         /// Perform the before test action
         /// </summary>
