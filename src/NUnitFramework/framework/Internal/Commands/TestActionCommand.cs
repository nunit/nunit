--- conflicted
+++ resolved
@@ -22,20 +22,12 @@
             Guard.ArgumentValid(innerCommand.Test is TestMethod, "TestActionCommand may only apply to a TestMethod", nameof(innerCommand));
             Guard.ArgumentNotNull(action, nameof(action));
 
-<<<<<<< HEAD
-            BeforeTest = _ =>
-=======
             BeforeTest = context =>
->>>>>>> 6862c2bd
             {
                 action.BeforeTest(Test);
             };
 
-<<<<<<< HEAD
-            AfterTest = _ =>
-=======
             AfterTest = context =>
->>>>>>> 6862c2bd
             {
                 action.AfterTest(Test);
             };
