// ***********************************************************************
// Copyright (c) 2015–2018 Charlie Poole, Rob Prouse
//
// Permission is hereby granted, free of charge, to any person obtaining
// a copy of this software and associated documentation files (the
// "Software"), to deal in the Software without restriction, including
// without limitation the rights to use, copy, modify, merge, publish,
// distribute, sublicense, and/or sell copies of the Software, and to
// permit persons to whom the Software is furnished to do so, subject to
// the following conditions:
// 
// The above copyright notice and this permission notice shall be
// included in all copies or substantial portions of the Software.
// 
// THE SOFTWARE IS PROVIDED "AS IS", WITHOUT WARRANTY OF ANY KIND,
// EXPRESS OR IMPLIED, INCLUDING BUT NOT LIMITED TO THE WARRANTIES OF
// MERCHANTABILITY, FITNESS FOR A PARTICULAR PURPOSE AND
// NONINFRINGEMENT. IN NO EVENT SHALL THE AUTHORS OR COPYRIGHT HOLDERS BE
// LIABLE FOR ANY CLAIM, DAMAGES OR OTHER LIABILITY, WHETHER IN AN ACTION
// OF CONTRACT, TORT OR OTHERWISE, ARISING FROM, OUT OF OR IN CONNECTION
// WITH THE SOFTWARE OR THE USE OR OTHER DEALINGS IN THE SOFTWARE.
// ***********************************************************************

#nullable enable

using System;
using NUnit.Framework.Interfaces;

namespace NUnit.Framework.Internal
{
    /// <summary>
    /// TestParameters is the abstract base class for all classes
    /// that know how to provide data for constructing a test.
    /// </summary>
    public abstract class TestParameters : ITestData, IApplyToTest
    {
        internal static readonly object[] NoArguments =
#if NET35 || NET40 || NET45 // New in net46
            new object[0];
#else
            Array.Empty<object>();
#endif

        /// <summary>
        /// Default Constructor creates an empty parameter set
        /// </summary>
        public TestParameters()
            : this(RunState.Runnable, NoArguments)
        {
            Properties = new PropertyBag();
        }

        /// <summary>
        /// Construct a parameter set with a list of arguments
        /// </summary>
        /// <param name="args"></param>
        public TestParameters(object?[] args)
            : this(RunState.Runnable, args)
        {
            Properties = new PropertyBag();
        }

        /// <summary>
        /// Construct a non-runnable ParameterSet, specifying
        /// the provider exception that made it invalid.
        /// </summary>
        public TestParameters(Exception exception)
            : this(RunState.NotRunnable, NoArguments)
        {
            Properties = new PropertyBag();
            Properties.Set(PropertyNames.SkipReason, ExceptionHelper.BuildMessage(exception));
            Properties.Set(PropertyNames.ProviderStackTrace, ExceptionHelper.BuildStackTrace(exception));
        }

        /// <summary>
        /// Construct a ParameterSet from an object implementing ITestData
        /// </summary>
        /// <param name="data"></param>
        public TestParameters(ITestData data)
            : this(data.RunState, data.Arguments)
        {
            TestName = data.TestName;

            foreach (string key in data.Properties.Keys)
                this.Properties[key] = data.Properties[key];
        }

        private TestParameters(RunState runState, object?[] args)
        {
            RunState = runState;

            OriginalArguments = args;

            // We need to copy args, since we may change them
            var numArgs = args.Length;
            Arguments = new object?[numArgs];
            Array.Copy(args, Arguments, numArgs);

            Properties = new PropertyBag();
        }

        /// <summary>
        /// The RunState for this set of parameters.
        /// </summary>
        public RunState RunState { get; set; }

        /// <summary>
        /// The arguments to be used in running the test,
        /// which must match the method signature.
        /// </summary>
        public object?[] Arguments { get; internal set; }

        private string? _testName;

        /// <summary>
        /// A name to be used for this test case in lieu
        /// of the standard generated name containing
        /// the argument list.
        /// </summary>
        public string? TestName
        {
            get
            {
                return _testName;
            }
            set
            {
                Guard.OperationValid(ArgDisplayNames == null || value == null, "TestName cannot be set when argument display names are set.");
                _testName = value;
            }
        }

        /// <summary>
        /// Gets the property dictionary for this test
        /// </summary>
        public IPropertyBag Properties { get; protected internal set; }

        /// <summary>
        /// Applies ParameterSet values to the test itself.
        /// </summary>
        /// <param name="test">A test.</param>
        public void ApplyToTest(Test test)
        {
            if (this.RunState != RunState.Runnable)
                test.RunState = this.RunState;

            foreach (string key in Properties.Keys)
                foreach (object value in Properties[key])
                    test.Properties.Add(key, value);
        }

        /// <summary>
        /// The original arguments provided by the user,
        /// used for display purposes.
        /// </summary>
<<<<<<< HEAD
        public object[] OriginalArguments { get; protected internal set; }
=======
        public object?[] OriginalArguments { get; private set; }
>>>>>>> 861b78ca

        private string[]? _argDisplayNames;

        /// <summary>
        /// The list of display names to use as the parameters in the test name.
        /// </summary>
        internal string[]? ArgDisplayNames
        {
            get
            {
                return _argDisplayNames;
            }
            set
            {
                Guard.OperationValid(TestName == null || value == null, "Argument display names cannot be set when TestName is set.");
                _argDisplayNames = value;
            }
        }
    }
}<|MERGE_RESOLUTION|>--- conflicted
+++ resolved
@@ -153,11 +153,7 @@
         /// The original arguments provided by the user,
         /// used for display purposes.
         /// </summary>
-<<<<<<< HEAD
-        public object[] OriginalArguments { get; protected internal set; }
-=======
-        public object?[] OriginalArguments { get; private set; }
->>>>>>> 861b78ca
+        public object?[] OriginalArguments { get; protected internal set; }
 
         private string[]? _argDisplayNames;
 
