--- conflicted
+++ resolved
@@ -51,13 +51,8 @@
         {
             var hashCode = -783279553;
             hashCode = hashCode * -1521134295 + Status.GetHashCode();
-<<<<<<< HEAD
-            hashCode = hashCode * -1521134295 + EqualityComparer<string?>.Default.GetHashCode(Message??string.Empty);
-            hashCode = hashCode * -1521134295 + EqualityComparer<string?>.Default.GetHashCode(StackTrace??string.Empty);
-=======
             hashCode = hashCode * -1521134295 + EqualityComparer<string?>.Default.GetHashCode(Message ?? string.Empty);
             hashCode = hashCode * -1521134295 + EqualityComparer<string?>.Default.GetHashCode(StackTrace ?? string.Empty);
->>>>>>> a20fec96
             return hashCode;
         }
 
