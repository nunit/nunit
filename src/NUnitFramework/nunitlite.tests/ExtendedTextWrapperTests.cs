// Copyright (c) Charlie Poole, Rob Prouse and Contributors. MIT License - see LICENSE.txt

using System;
using System.IO;
using System.Text;
using NUnit.Framework;

namespace NUnit.Common.Tests
{
    public class ExtendedTextWrapperTests
    {
        private StringBuilder _sb;
        private ExtendedTextWrapper _writer;

        private const string LABEL = "My Label: ";
        private const string OPTION = "option value";
        private const string TESTING = "testing";
        private static readonly string NL = Environment.NewLine;

        [SetUp]
        public void SetUp()
        {
            _sb = new StringBuilder();
            _writer = new ExtendedTextWrapper(new StringWriter(_sb));
        }

        [TearDown]
        public void TearDown()
        {
<<<<<<< HEAD
            _writer?.Dispose();
=======
            _writer.Dispose();
>>>>>>> d1b9e62d
        }

        [Test]
        public void Write()
        {
            _writer.Write(TESTING);
            Assert.That(_sb.ToString(), Is.EqualTo(TESTING));
        }

        [Test]
        public void Write_ColorStyle()
        {
            _writer.Write(ColorStyle.Error, TESTING);
            Assert.That(_sb.ToString(), Is.EqualTo(TESTING));
        }

        [Test]
        public void WriteLine()
        {
            _writer.WriteLine(TESTING);
            Assert.That(_sb.ToString(), Is.EqualTo(TESTING + NL));
        }

        [Test]
        public void WriteLine_ColorStyle()
        {
            _writer.WriteLine(ColorStyle.SectionHeader, TESTING);
            Assert.That(_sb.ToString(), Is.EqualTo(TESTING + NL));
        }

        [Test]
        public void WriteLabel()
        {
            _writer.WriteLabel(LABEL, OPTION);
            Assert.That(_sb.ToString(), Is.EqualTo(LABEL + OPTION));
        }

        [Test]
        public void WriteLabel_ColorStyle()
        {
            _writer.WriteLabel(LABEL, OPTION, ColorStyle.Pass);
            Assert.That(_sb.ToString(), Is.EqualTo(LABEL + OPTION));
        }

        [Test]
        public void WriteLabelLine()
        {
            _writer.WriteLabelLine(LABEL, OPTION);
            Assert.That(_sb.ToString(), Is.EqualTo(LABEL + OPTION + NL));
        }

        [Test]
        public void WriteLabelLine_ColorStyle()
        {
            _writer.WriteLabelLine(LABEL, OPTION, ColorStyle.Pass);
            Assert.That(_sb.ToString(), Is.EqualTo(LABEL + OPTION + NL));
        }

        [Test]
        public void DisposeSkipsStdOut()
        {
            var originalStdOut = Console.Out;

            var textWriter = new DisposeCheckerWriter();

            Console.SetOut(textWriter);
            try
            {
                var colorWriter = new ColorConsoleWriter();
                colorWriter.Dispose();

                Assert.That(textWriter.IsDisposed, Is.False);
            }
            finally
            {
                Console.SetOut(originalStdOut);
            }
        }

        private class DisposeCheckerWriter : StringWriter
        {
            public bool IsDisposed { get; private set; }
            protected override void Dispose(bool disposing)
            {
                IsDisposed = true;

                base.Dispose(disposing);
            }
        }
    }
}<|MERGE_RESOLUTION|>--- conflicted
+++ resolved
@@ -27,11 +27,7 @@
         [TearDown]
         public void TearDown()
         {
-<<<<<<< HEAD
-            _writer?.Dispose();
-=======
             _writer.Dispose();
->>>>>>> d1b9e62d
         }
 
         [Test]
