--- conflicted
+++ resolved
@@ -206,16 +206,10 @@
         {
             var expected = new string[] {
                 "Test Run Summary",
-<<<<<<< HEAD
                 "  Overall result: Failed",
-                "  Test Count: 11, Passed: 4, Failed: 4, Inconclusive: 1, Skipped: 2",
+                "  Test Count: 8, Passed: 1, Failed: 4, Inconclusive: 1, Skipped: 2",
                 "    Failed Tests - Failures: 1, Errors: 1, Invalid: 2",
                 "    Skipped Tests - Ignored: 1, Explicit: 1, Other: 0",
-=======
-                "   Overall result: Failed",
-                "   Tests run: 4, Passed: 1, Errors: 1, Failures: 1, Inconclusive: 1",
-                "     Not run: 4, Invalid: 2, Ignored: 1, Explicit: 1, Skipped: 0",
->>>>>>> 070639bd
                 "  Start time: 2014-12-02 12:34:56Z",
                 "    End time: 2014-12-02 12:34:56Z",
                 "    Duration: 0.123 seconds",
