--- conflicted
+++ resolved
@@ -9,11 +9,4 @@
     <ProjectReference Include="..\framework\nunit.framework.csproj" />
   </ItemGroup>
 
-<<<<<<< HEAD
-  <!--<ItemGroup>
-    <ProjectCapability Include="TestContainer" />
-  </ItemGroup>-->
-
-=======
->>>>>>> 6274c3ee
 </Project>