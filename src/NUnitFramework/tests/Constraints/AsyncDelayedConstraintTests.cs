--- conflicted
+++ resolved
@@ -21,11 +21,7 @@
 // WITH THE SOFTWARE OR THE USE OR OTHER DEALINGS IN THE SOFTWARE.
 // ***********************************************************************
 
-<<<<<<< HEAD
 #if (NET40 || NET45 || NETSTANDARD1_3 || NETSTANDARD1_6)
-=======
-#if (NET_4_0 || NET_4_5 || NETSTANDARD1_6)
->>>>>>> fd4f0e0a
 using System;
 using System.Threading.Tasks;
 
