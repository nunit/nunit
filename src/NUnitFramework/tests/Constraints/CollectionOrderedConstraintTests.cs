﻿// ***********************************************************************
// Copyright (c) 2007 Charlie Poole
//
// Permission is hereby granted, free of charge, to any person obtaining
// a copy of this software and associated documentation files (the
// "Software"), to deal in the Software without restriction, including
// without limitation the rights to use, copy, modify, merge, publish,
// distribute, sublicense, and/or sell copies of the Software, and to
// permit persons to whom the Software is furnished to do so, subject to
// the following conditions:
// 
// The above copyright notice and this permission notice shall be
// included in all copies or substantial portions of the Software.
// 
// THE SOFTWARE IS PROVIDED "AS IS", WITHOUT WARRANTY OF ANY KIND,
// EXPRESS OR IMPLIED, INCLUDING BUT NOT LIMITED TO THE WARRANTIES OF
// MERCHANTABILITY, FITNESS FOR A PARTICULAR PURPOSE AND
// NONINFRINGEMENT. IN NO EVENT SHALL THE AUTHORS OR COPYRIGHT HOLDERS BE
// LIABLE FOR ANY CLAIM, DAMAGES OR OTHER LIABILITY, WHETHER IN AN ACTION
// OF CONTRACT, TORT OR OTHERWISE, ARISING FROM, OUT OF OR IN CONNECTION
// WITH THE SOFTWARE OR THE USE OR OTHER DEALINGS IN THE SOFTWARE.
// ***********************************************************************

using System;
using System.Collections;
using System.Collections.Generic;
using NUnit.Framework.Internal;
using NUnit.TestUtilities;
using NUnit.TestUtilities.Comparers;

namespace NUnit.Framework.Constraints
{
    [TestFixture]
    public class CollectionOrderedConstraintTests
    {
        private readonly string NL = NUnit.Env.NewLine;

        #region Ordering Tests

        [TestCaseSource("OrderedByData")]
        public void IsOrderedBy(IEnumerable collection, Constraint constraint)
        {
            Assert.That(collection, constraint);
        }

        static readonly object[] OrderedByData = new[]
        {
            // Simple Ordering
            new TestCaseData(
                new[] { "x", "y", "z" },
                Is.Ordered),
            new TestCaseData(
                new[] { 1, 2, 3 },
                Is.Ordered),
            new TestCaseData(
                new[] { "x", "y", "z" },
                Is.Ordered.Ascending),
            new TestCaseData(
                new[] { 1, 2, 3 },
                Is.Ordered.Ascending),
            new TestCaseData(
                new[] { "z", "y", "x" },
                Is.Ordered.Descending),
            new TestCaseData(
                new[] { 3, 2, 1 },
                Is.Ordered.Descending),
            new TestCaseData(
                new[] { "x", "x", "z" },
                Is.Ordered),
            // Ordered By Single Property
            new TestCaseData(
                new[] { new TestClass1(1), new TestClass1(2), new TestClass1(3) },
                Is.Ordered.By("Value") ),
            new TestCaseData(
                new[] { new TestClass1(1), new TestClass1(2), new TestClass1(3) },
                Is.Ordered.By("Value").Ascending ),
            new TestCaseData(
                new[] { new TestClass1(1), new TestClass1(2), new TestClass1(3) },
                Is.Ordered.Ascending.By("Value") ),
            new TestCaseData(
                new[] { new TestClass1(3), new TestClass1(2), new TestClass1(1) },
                Is.Ordered.By("Value").Descending ),
            new TestCaseData(
                new[] { new TestClass1(3), new TestClass1(2), new TestClass1(1) },
                Is.Ordered.Descending.By("Value") ),
            new TestCaseData(
                new[] { new TestClass1(1), new TestClass1(2), new TestClass1(3) },
                Is.Ordered.By("Value").Using(ObjectComparer.Default) ),
            new TestCaseData(
                new object[] { new TestClass1(1), new TestClass2(2) },
                Is.Ordered.By("Value") ),
            // Ordered By Two Properties
            new TestCaseData(
                new [] { new TestClass3("ABC", 1), new TestClass3("ABC", 42), new TestClass3("XYZ", 2) },
                Is.Ordered.By("A").By("B") ),
            new TestCaseData(
                new [] { new TestClass3("ABC", 1), new TestClass3("ABC", 42), new TestClass3("XYZ", 2) },
                Is.Ordered.By("A").Then.By("B") ),
            new TestCaseData(
                new [] { new TestClass3("ABC", 1), new TestClass3("ABC", 42), new TestClass3("XYZ", 2) },
                Is.Ordered.Ascending.By("A").Then.Ascending.By("B") ),
            new TestCaseData(
                new [] { new TestClass3("ABC", 1), new TestClass3("ABC", 42), new TestClass3("XYZ", 2) },
                Is.Ordered.By("A").Ascending.Then.By("B").Ascending ),
            new TestCaseData(
                new [] { new TestClass3("ABC", 42), new TestClass3("XYZ", 99), new TestClass3("XYZ", 2) },
                Is.Not.Ordered.By("A").Then.By("B") ),
            new TestCaseData(
                new [] {  new TestClass3("XYZ", 2), new TestClass3("ABC", 1), new TestClass3("ABC", 42) },
                Is.Ordered.By("A").Descending.Then.By("B") ),
            new TestCaseData(
                new [] {  new TestClass3("XYZ", 2), new TestClass3("ABC", 1), new TestClass3("ABC", 42) },
                Is.Ordered.Descending.By("A").Then.By("B") ),
            new TestCaseData(
                new [] { new TestClass3("ABC", 42), new TestClass3("ABC", 1), new TestClass3("XYZ", 2) },
                Is.Ordered.By("A").Ascending.Then.By("B").Descending ),
            new TestCaseData(
                new [] { new TestClass3("ABC", 42), new TestClass3("ABC", 1), new TestClass3("XYZ", 2) },
                Is.Ordered.Ascending.By("A").Then.Descending.By("B") ),
            new TestCaseData(
                new [] { new TestClass3("ABC", 42), new TestClass3("ABC", 1), new TestClass3("XYZ", 2) },
                Is.Not.Ordered.By("A").Then.By("B") ),
            new TestCaseData(
                new[] { new TestClass3("XYZ", 2), new TestClass3("ABC", 42), new TestClass3("ABC", 1) },
                Is.Ordered.By("A").Descending.Then.By("B").Descending ),
            new TestCaseData(
                new[] { new TestClass3("XYZ", 2), new TestClass3("ABC", 42), new TestClass3("ABC", 1) },
                Is.Ordered.Descending.By("A").Then.Descending.By("B") )
        };

        #endregion

        #region Error Message Tests

        [Test]
        public void IsOrdered_Fails()
        {
            var expectedMessage =
                "  Expected: collection ordered" + NL +
                "  But was:  < \"x\", \"z\", \"y\" >" + NL;

            var ex = Assert.Throws<AssertionException>(() => Assert.That(new[] { "x", "z", "y" }, Is.Ordered));
            Assert.That(ex.Message, Is.EqualTo(expectedMessage));
        }

        #endregion

        #region Custom Comparer Tests

        [Test]
        public void IsOrdered_HandlesCustomComparison()
        {
            AlwaysEqualComparer comparer = new AlwaysEqualComparer();
            Assert.That(new[] { new object(), new object() }, Is.Ordered.Using(comparer));
            Assert.That(comparer.Called, "TestComparer was not called");
        }

        [Test]
        public void ExceptionThrownForMultipleComparers()
        {
            Assert.That(() => Is.Ordered.Using(new TestComparer()).Using(new AlwaysEqualComparer()), Throws.TypeOf<InvalidOperationException>());
        }

        [Test]
        public void IsOrdered_HandlesCustomComparison2()
        {
            TestComparer comparer = new TestComparer();
            Assert.That(new[] { 2, 1 }, Is.Ordered.Using(comparer));
            Assert.That(comparer.Called, "TestComparer was not called");
        }

        [Test]
        public void UsesProvidedGenericComparer()
        {
            var comparer = new GenericComparer<int>();
            Assert.That(new[] { 1, 2 }, Is.Ordered.Using(comparer));
            Assert.That(comparer.WasCalled, "Comparer was not called");
        }

        [Test]
        public void UsesProvidedGenericComparison()
        {
            var comparer = new GenericComparison<int>();
            Assert.That(new[] { 1, 2 }, Is.Ordered.Using(comparer.Delegate));
            Assert.That(comparer.WasCalled, "Comparer was not called");
        }

        [Test]
        public void UsesProvidedLambda()
        {
            Comparison<int> comparer = (x, y) => x.CompareTo(y);
            Assert.That(new[] { 1, 2 }, Is.Ordered.Using(comparer));
        }

        #endregion

        #region Exception Tests

        [Test]
        public void ExceptionThrownForRepeatedAscending()
        {
            Assert.That(() => Is.Ordered.Ascending.Ascending, Throws.TypeOf<InvalidOperationException>());
        }

        [Test]
        public void ExceptionThrownForRepeatedDescending()
        {
            Assert.That(() => Is.Ordered.Descending.Descending, Throws.TypeOf<InvalidOperationException>());
        }

        [Test]
        public void ExceptionThrownForAscendingPlusDescending()
        {
            Assert.That(() => Is.Ordered.Ascending.Descending, Throws.TypeOf<InvalidOperationException>());
        }

        [Test]
        public void ExceptionThrownForAscendingByDescending()
        {
            Assert.That(() => Is.Ordered.Ascending.By("A").Descending, Throws.TypeOf<InvalidOperationException>());
        }

        [Test]
        public void IsOrdered_ThrowsOnNull()
        {
            var ex = Assert.Throws<ArgumentNullException>(() => Assert.That(new[] { "x", null, "z" }, Is.Ordered));
            Assert.That(ex.Message, Does.Contain("index 1"));
        }

        [Test]
        public void IsOrdered_TypesMustBeComparable()
        {
            Assert.Throws<ArgumentException>(() => Assert.That(new object[] { 1, "x" }, Is.Ordered));
        }

        [Test]
<<<<<<< HEAD
        public void IsOrderedByThenBy()
        {
            var al = new List<OrderedByThenByTestClass>();
            al.Add(new OrderedByThenByTestClass("ABC", 1));
            al.Add(new OrderedByThenByTestClass("DEF", 2));

            Assert.That(al, Is.Ordered.By("A").Then.By("B"));
        }

        [Test]
        public void IsOrderedByDescendingThenBy()
        {
            var al = new List<OrderedByThenByTestClass>();
            al.Add(new OrderedByThenByTestClass("DEF", 1));
            al.Add(new OrderedByThenByTestClass("ABC", 2));

            Assert.That(al, Is.Ordered.By("A").Descending.Then.By("B"));
        }

        [Test]
        public void IsOrderedByThenByDescending()
        {
            var al = new List<OrderedByThenByTestClass>();
            al.Add(new OrderedByThenByTestClass("ABC", 2));
            al.Add(new OrderedByThenByTestClass("DEF", 1));

            Assert.That(al, Is.Ordered.By("A").Then.By("B").Descending);
        }

        [Test]
        public void IsOrderedByDescendingThenByDescending()
        {
            var al = new List<OrderedByThenByTestClass>();
            al.Add(new OrderedByThenByTestClass("DEF", 2));
            al.Add(new OrderedByThenByTestClass("ABC", 1));

            Assert.That(al, Is.Ordered.By("A").Descending.Then.By("B").Descending);
        }
=======
        public void IsOrdered_AtLeastOneArgMustImplementIComparable()
        {
            Assert.Throws<ArgumentException>(() => Assert.That(new [] { new object(), new object() }, Is.Ordered));
        }

        #endregion

        #region Test Classes
>>>>>>> 6a79167e

        // Public to avoid a MethodAccessException under CF 2.0
        public class TestClass1
        {
            public int Value { get; private set; }

            public TestClass1(int value)
            {
                Value = value;
            }

            public override string ToString()
            {
                return Value.ToString();
            }
        }

        class TestClass2
        {
            public int Value { get; private set; }

            public TestClass2(int value)
            {
                Value = value;
            }

            public override string ToString()
            {
                return Value.ToString();
            }
        }

        public class TestClass3
        {
            public string A { get; private set; }
            public int B { get; private set; }

            public TestClass3(string a, int b)
            {
                A = a;
                B = b;
            }

            public override string ToString()
            {
                return A.ToString() + "," + B.ToString();
            }
        }

<<<<<<< HEAD
        public class OrderedByThenByTestClass
        {
            private string a;
            private int b;

            public string A
            {
                get { return a; }
                set { a = value; }
            }

            public int B
            {
                get { return b; }
                set { b = value; }
            }

            public OrderedByThenByTestClass(string a, int b)
            {
                this.A = a;
                this.B = b;
            }
        }
=======
        #endregion
>>>>>>> 6a79167e
    }
}<|MERGE_RESOLUTION|>--- conflicted
+++ resolved
@@ -234,46 +234,6 @@
         }
 
         [Test]
-<<<<<<< HEAD
-        public void IsOrderedByThenBy()
-        {
-            var al = new List<OrderedByThenByTestClass>();
-            al.Add(new OrderedByThenByTestClass("ABC", 1));
-            al.Add(new OrderedByThenByTestClass("DEF", 2));
-
-            Assert.That(al, Is.Ordered.By("A").Then.By("B"));
-        }
-
-        [Test]
-        public void IsOrderedByDescendingThenBy()
-        {
-            var al = new List<OrderedByThenByTestClass>();
-            al.Add(new OrderedByThenByTestClass("DEF", 1));
-            al.Add(new OrderedByThenByTestClass("ABC", 2));
-
-            Assert.That(al, Is.Ordered.By("A").Descending.Then.By("B"));
-        }
-
-        [Test]
-        public void IsOrderedByThenByDescending()
-        {
-            var al = new List<OrderedByThenByTestClass>();
-            al.Add(new OrderedByThenByTestClass("ABC", 2));
-            al.Add(new OrderedByThenByTestClass("DEF", 1));
-
-            Assert.That(al, Is.Ordered.By("A").Then.By("B").Descending);
-        }
-
-        [Test]
-        public void IsOrderedByDescendingThenByDescending()
-        {
-            var al = new List<OrderedByThenByTestClass>();
-            al.Add(new OrderedByThenByTestClass("DEF", 2));
-            al.Add(new OrderedByThenByTestClass("ABC", 1));
-
-            Assert.That(al, Is.Ordered.By("A").Descending.Then.By("B").Descending);
-        }
-=======
         public void IsOrdered_AtLeastOneArgMustImplementIComparable()
         {
             Assert.Throws<ArgumentException>(() => Assert.That(new [] { new object(), new object() }, Is.Ordered));
@@ -282,7 +242,6 @@
         #endregion
 
         #region Test Classes
->>>>>>> 6a79167e
 
         // Public to avoid a MethodAccessException under CF 2.0
         public class TestClass1
@@ -332,32 +291,6 @@
             }
         }
 
-<<<<<<< HEAD
-        public class OrderedByThenByTestClass
-        {
-            private string a;
-            private int b;
-
-            public string A
-            {
-                get { return a; }
-                set { a = value; }
-            }
-
-            public int B
-            {
-                get { return b; }
-                set { b = value; }
-            }
-
-            public OrderedByThenByTestClass(string a, int b)
-            {
-                this.A = a;
-                this.B = b;
-            }
-        }
-=======
-        #endregion
->>>>>>> 6a79167e
+        #endregion
     }
 }