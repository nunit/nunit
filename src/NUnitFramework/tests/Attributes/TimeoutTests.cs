// ***********************************************************************
// Copyright (c) 2012-2018 Charlie Poole, Rob Prouse
//
// Permission is hereby granted, free of charge, to any person obtaining
// a copy of this software and associated documentation files (the
// "Software"), to deal in the Software without restriction, including
// without limitation the rights to use, copy, modify, merge, publish,
// distribute, sublicense, and/or sell copies of the Software, and to
// permit persons to whom the Software is furnished to do so, subject to
// the following conditions:
//
// The above copyright notice and this permission notice shall be
// included in all copies or substantial portions of the Software.
//
// THE SOFTWARE IS PROVIDED "AS IS", WITHOUT WARRANTY OF ANY KIND,
// EXPRESS OR IMPLIED, INCLUDING BUT NOT LIMITED TO THE WARRANTIES OF
// MERCHANTABILITY, FITNESS FOR A PARTICULAR PURPOSE AND
// NONINFRINGEMENT. IN NO EVENT SHALL THE AUTHORS OR COPYRIGHT HOLDERS BE
// LIABLE FOR ANY CLAIM, DAMAGES OR OTHER LIABILITY, WHETHER IN AN ACTION
// OF CONTRACT, TORT OR OTHERWISE, ARISING FROM, OUT OF OR IN CONNECTION
// WITH THE SOFTWARE OR THE USE OR OTHER DEALINGS IN THE SOFTWARE.
// ***********************************************************************

using System;
using System.Collections.Generic;
using System.Globalization;
using System.Linq;
using System.Threading;
using NUnit.Framework;
using NUnit.Framework.Interfaces;
using NUnit.Framework.Internal;
using NUnit.Framework.Internal.Abstractions;
using NUnit.TestData;
using NUnit.TestUtilities;

namespace NUnit.Framework.Attributes
{
    [NonParallelizable]
    public class TimeoutTests : ThreadingTests
    {
        private static bool _testRanToCompletion;
        private static Action _testAction;
        private static StubDebugger _debugger;

        [TearDown]
        public void ResetTestCompletionFlag()
        {
            _testRanToCompletion = false;
        }

        private const string FailureMessage = "The test has failed";
        private const string IgnoreMessage = "The test was ignored";
        private const string InconclusiveMessage = "The test was inconclusive";

        public class TestAction
        {
            public string Name { get; }
            public Action Action { get; }
            public Action<ITestResult> Assertion { get; }

            public TestAction(Action action, Action<ITestResult> assertion, string name)
            {
                Action = action;
                Assertion = assertion;
                Name = name;
            }

            public override string ToString()
            {
                return Name;
            }
        }

        private static IEnumerable<TestAction> PossibleTestOutcomes
        {
            get
            {
                yield return new TestAction(Assert.Pass, AssertPassedResult, "Pass");
                yield return new TestAction(() => throw new Exception(), AssertExceptionResult, "Exception");
                yield return new TestAction(() => Assert.Fail(FailureMessage), AssertFailResult, "Fail");
                yield return new TestAction(() => Assert.Ignore(IgnoreMessage), AssertIgnoreResult, "Ignore");
                yield return new TestAction(() => Assert.Inconclusive(InconclusiveMessage), AssertInconclusiveResult, "Inconclusive");
                yield return new TestAction(MultipleFail, AssertFailResult, "Multiple > Fail");
#if !NET35 && !NET40
                yield return new TestAction(AsynchronousMultipleFail, AssertFailResult, "Multiple > Async Fail");
#endif
            }
        }

        private static void MultipleFail()
        {
            Assert.Multiple(() => Assert.Fail(FailureMessage));
        }

#if !NET35 && !NET40
        private static void AsynchronousMultipleFail()
        {
            Assert.Multiple(async () =>
            {
                await System.Threading.Tasks.Task.Yield();
                Assert.Fail(FailureMessage);
            });
        }
#endif

        private static void AssertPassedResult(ITestResult result)
        {
            Assert.That(result.ResultState, Is.EqualTo(ResultState.Success));
        }

        private static void AssertExceptionResult(ITestResult result)
        {
            Assert.That(result.ResultState.Status, Is.EqualTo(TestStatus.Failed));
            Assert.That(result.ResultState.Site, Is.EqualTo(FailureSite.Test));
            Assert.That(result.ResultState.Label, Is.EqualTo(ResultState.Error.Label));
        }

        private static void AssertFailResult(ITestResult result)
        {
            AssertOutcome(result, TestStatus.Failed, FailureMessage);
        }

        private static void AssertIgnoreResult(ITestResult result)
        {
            AssertOutcome(result, TestStatus.Skipped, IgnoreMessage);
        }

        private static void AssertInconclusiveResult(ITestResult result)
        {
            AssertOutcome(result, TestStatus.Inconclusive, InconclusiveMessage);
        }

        private static void AssertOutcome(ITestResult result, TestStatus status, string message)
        {
            Assert.That(result.ResultState.Status, Is.EqualTo(status));
            Assert.That(result.ResultState.Site, Is.EqualTo(FailureSite.Test));
            Assert.That(result.Message, Is.EqualTo(message));
        }

        private class SampleTests
        {
            private const int TimeExceedingTimeout = 200;

            public const int Timeout = 100;

            [Timeout(Timeout)]
            public void TestThatTimesOut()
            {
                Thread.Sleep(TimeExceedingTimeout);
            }

            [Timeout(Timeout)]
            public void TestThatTimesOutAndInvokesAction()
            {
                Thread.Sleep(TimeExceedingTimeout);
                _testRanToCompletion = true;
                _testAction.Invoke();
            }

            [Timeout(Timeout)]
            public void TestThatInvokesActionImmediately()
            {
                _testAction.Invoke();
            }

            [Timeout(Timeout)]
            public void TestThatAttachesDebuggerAndTimesOut()
            {
                _debugger.IsAttached = true;
                Thread.Sleep(TimeExceedingTimeout);
                _testRanToCompletion = true;
            }
        }

        [Test, Timeout(500), SetCulture("fr-BE"), SetUICulture("es-BO")]
        public void TestWithTimeoutRespectsCulture()
        {
            Assert.That(CultureInfo.CurrentCulture.Name, Is.EqualTo("fr-BE"));
            Assert.That(CultureInfo.CurrentUICulture.Name, Is.EqualTo("es-BO"));
        }

        [Test, Timeout(500)]
        public void TestWithTimeoutCurrentContextIsNotAnAdhocContext()
        {
            Assert.That(TestExecutionContext.CurrentContext, Is.Not.TypeOf<TestExecutionContext.AdhocContext>());
        }

<<<<<<< HEAD
        [Test]
        public void TestThatCompletesWithinTimeoutPeriodHasItsOriginalResultPropagated(
            [ValueSource(nameof(PossibleTestOutcomes))] TestAction test,
            [Values] bool isDebuggerAttached)
        {
            // given
            _testAction = test.Action;

            var testThatCompletesWithoutTimeout =
                TestBuilder.MakeTestCase(typeof(SampleTests), nameof(SampleTests.TestThatInvokesActionImmediately));

            var debugger = new StubDebugger { IsAttached = isDebuggerAttached };

            // when
            var result = TestBuilder.RunTest(testThatCompletesWithoutTimeout, new SampleTests(), debugger);

            // then
            test.Assertion.Invoke(result);
        }

        [Test]
        [TestCaseSource(nameof(PossibleTestOutcomes))]
        public void TestThatTimesOutIsRanToCompletionAndItsResultIsPropagatedWhenDebuggerIsAttached(TestAction test)
        {
            // given
            _testAction = test.Action;

            var testThatTimesOut =
                TestBuilder.MakeTestCase(typeof(SampleTests), nameof(SampleTests.TestThatTimesOutAndInvokesAction));

            var attachedDebugger = new StubDebugger { IsAttached = true };

            // when
            var result = TestBuilder.RunTest(testThatTimesOut, new SampleTests(), attachedDebugger);

            // then
            Assert.That(_testRanToCompletion, () => "Test did not run to completion");

            test.Assertion.Invoke(result);
        }

        [Test]
        public void TestThatTimesOutIsRanToCompletionWhenDebuggerIsAttachedBeforeTimeOut()
        {
            // give
            var testThatAttachesDebuggerAndTimesOut =
                TestBuilder.MakeTestCase(typeof(SampleTests), nameof(SampleTests.TestThatAttachesDebuggerAndTimesOut));

            _debugger = new StubDebugger { IsAttached = false };

            // when
            var result = TestBuilder.RunTest(testThatAttachesDebuggerAndTimesOut, new SampleTests(), _debugger);

            // then
            Assert.That(_testRanToCompletion, () => "Test did not run to completion");
        }

#if PLATFORM_DETECTION && THREAD_ABORT
=======
#if THREAD_ABORT
>>>>>>> 8c3fcaa7
        [Test, Timeout(500)]
        public void TestWithTimeoutRunsOnSameThread()
        {
            Assert.That(Thread.CurrentThread, Is.EqualTo(ParentThread));
        }

        [Test, Timeout(500)]
        public void TestWithTimeoutRunsSetUpAndTestOnSameThread()
        {
            Assert.That(Thread.CurrentThread, Is.EqualTo(SetupThread));
        }

        [Test]
        public void TestTimesOutAndTearDownIsRun()
        {
            TimeoutFixture fixture = new TimeoutFixture();
            TestSuite suite = TestBuilder.MakeFixture(fixture);
            TestMethod testMethod = (TestMethod)TestFinder.Find("InfiniteLoopWith50msTimeout", suite, false);
            ITestResult result = TestBuilder.RunTest(testMethod, fixture);
            Assert.That(result.ResultState, Is.EqualTo(ResultState.Failure));
            Assert.That(result.Message, Does.Contain("50ms"));
            Assert.That(fixture.TearDownWasRun, "TearDown was not run");
        }

        [Test]
        public void SetUpTimesOutAndTearDownIsRun()
        {
            TimeoutFixture fixture = new TimeoutFixtureWithTimeoutInSetUp();
            TestSuite suite = TestBuilder.MakeFixture(fixture);
            TestMethod testMethod = (TestMethod)TestFinder.Find("Test1", suite, false);
            ITestResult result = TestBuilder.RunTest(testMethod, fixture);
            Assert.That(result.ResultState, Is.EqualTo(ResultState.Failure));
            Assert.That(result.Message, Does.Contain("50ms"));
            Assert.That(fixture.TearDownWasRun, "TearDown was not run");
        }

        [Test]
        public void TearDownTimesOutAndNoFurtherTearDownIsRun()
        {
            TimeoutFixture fixture = new TimeoutFixtureWithTimeoutInTearDown();
            TestSuite suite = TestBuilder.MakeFixture(fixture);
            TestMethod testMethod = (TestMethod)TestFinder.Find("Test1", suite, false);
            ITestResult result = TestBuilder.RunTest(testMethod, fixture);
            Assert.That(result.ResultState, Is.EqualTo(ResultState.Failure));
            Assert.That(result.Message, Does.Contain("50ms"));
            Assert.That(fixture.TearDownWasRun, "Base TearDown should not have been run but was");
        }

        [Test]
        public void TimeoutCanBeSetOnTestFixture()
        {
            ITestResult suiteResult = TestBuilder.RunTestFixture(typeof(TimeoutFixtureWithTimeoutOnFixture));
            Assert.That(suiteResult.ResultState, Is.EqualTo(ResultState.ChildFailure));
            Assert.That(suiteResult.Message, Is.EqualTo(TestResult.CHILD_ERRORS_MESSAGE));
            Assert.That(suiteResult.ResultState.Site, Is.EqualTo(FailureSite.Child));
            ITestResult result = TestFinder.Find("Test2WithInfiniteLoop", suiteResult, false);
            Assert.That(result.ResultState, Is.EqualTo(ResultState.Failure));
            Assert.That(result.Message, Does.Contain("50ms"));
        }

        [Test]
        public void TimeoutCausesOtherwisePassingTestToFailWithoutDebuggerAttached()
        {
            // given
            var testThatTimesOutButOtherwisePasses =
                TestBuilder.MakeTestCase(typeof(SampleTests), nameof(SampleTests.TestThatTimesOut));

            var detachedDebugger = new StubDebugger { IsAttached = false };

            // when
            var result = TestBuilder.RunTest(testThatTimesOutButOtherwisePasses, new SampleTests(), detachedDebugger);

            // then
            Assert.That(_testRanToCompletion == false, () => "Test ran to completion");

            Assert.That(result.ResultState.Status, Is.EqualTo(TestStatus.Failed));
            Assert.That(result.ResultState.Site, Is.EqualTo(FailureSite.Test));
            Assert.That(result.Message, Is.EqualTo($"Test exceeded Timeout value of {SampleTests.Timeout}ms"));
        }

        [Explicit("Tests that demonstrate Timeout failure")]
        public class ExplicitTests
        {
            [Test, Timeout(50)]
            public void TestTimesOut()
            {
                while (true) ;
            }

            [Test, Timeout(50), RequiresThread]
            public void TestTimesOutUsingRequiresThread()
            {
                while (true) ;
            }

            [Test, Timeout(50), Apartment(ApartmentState.STA)]
            public void TestTimesOutInSTA()
            {
                while (true) ;
            }

            // TODO: The test in TimeoutTestCaseFixture work as expected when run
            // directly by NUnit. It's only when run via TestBuilder as a second
            // level test that the result is incorrect. We need to fix this.
            [Test]
            public void TestTimeOutTestCaseWithOutElapsed()
            {
                TimeoutTestCaseFixture fixture = new TimeoutTestCaseFixture();
                TestSuite suite = TestBuilder.MakeFixture(fixture);
                ParameterizedMethodSuite methodSuite = (ParameterizedMethodSuite)TestFinder.Find("TestTimeOutTestCase", suite, false);
                ITestResult result = TestBuilder.RunTest(methodSuite, fixture);
                Assert.That(result.ResultState, Is.EqualTo(ResultState.Failure), "Suite result");
                Assert.That(result.Children.ToArray()[0].ResultState, Is.EqualTo(ResultState.Success), "First test");
                Assert.That(result.Children.ToArray()[1].ResultState, Is.EqualTo(ResultState.Failure), "Second test");
            }
        }

        [Test, Platform("Win")]
        public void TimeoutWithMessagePumpShouldAbort()
        {
            ITestResult result = TestBuilder.RunTest(
                TestBuilder.MakeTestFromMethod(typeof(TimeoutFixture), nameof(TimeoutFixture.TimeoutWithMessagePumpShouldAbort)),
                new TimeoutFixture());

            Assert.That(result.ResultState, Is.EqualTo(ResultState.Failure));
            Assert.That(result.Message, Is.EqualTo("Test exceeded Timeout value of 500ms"));
        }
#endif

#if !THREAD_ABORT
        [Test]
        public void TimeoutCausesOtherwisePassingTestToFailWithoutDebuggerAttached()
        {
            // given
            var testThatTimesOutButOtherwisePasses =
                TestBuilder.MakeTestCase(typeof(SampleTests), nameof(SampleTests.TestThatTimesOut));

            var detachedDebugger = new StubDebugger { IsAttached = false };

            // when
            var result = TestBuilder.RunTest(testThatTimesOutButOtherwisePasses, new SampleTests(), detachedDebugger);

            // then
            Assert.That(_testRanToCompletion == false, () => "Test ran to completion");

            Assert.That(result.ResultState.Status, Is.EqualTo(TestStatus.Failed));
            Assert.That(result.ResultState.Site, Is.EqualTo(FailureSite.Test));
            Assert.That(result.ResultState.Label, Is.EqualTo($"Test exceeded Timeout value {SampleTests.Timeout}ms."));
        }
#endif

        private class StubDebugger : IDebugger
        {
            public bool IsAttached { get; set; }
        }
    }
}<|MERGE_RESOLUTION|>--- conflicted
+++ resolved
@@ -185,7 +185,6 @@
             Assert.That(TestExecutionContext.CurrentContext, Is.Not.TypeOf<TestExecutionContext.AdhocContext>());
         }
 
-<<<<<<< HEAD
         [Test]
         public void TestThatCompletesWithinTimeoutPeriodHasItsOriginalResultPropagated(
             [ValueSource(nameof(PossibleTestOutcomes))] TestAction test,
@@ -243,10 +242,7 @@
             Assert.That(_testRanToCompletion, () => "Test did not run to completion");
         }
 
-#if PLATFORM_DETECTION && THREAD_ABORT
-=======
 #if THREAD_ABORT
->>>>>>> 8c3fcaa7
         [Test, Timeout(500)]
         public void TestWithTimeoutRunsOnSameThread()
         {
