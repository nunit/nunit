// Copyright (c) Charlie Poole, Rob Prouse and Contributors. MIT License - see LICENSE.txt

#nullable enable
using System;
using System.Reflection;
using NUnit.Framework.Constraints;
using NUnit.Framework.Internal;

namespace NUnit.Framework
{
    public static class HelperConstraints
    {
        public static Constraint HasMaxTime(int milliseconds)
        {
            return new HasMaxTimeConstraint(milliseconds);
        }

        private sealed class HasMaxTimeConstraint : Constraint
        {
            private readonly int _milliseconds;

            public HasMaxTimeConstraint(int milliseconds)
            {
                _milliseconds = milliseconds;
            }

            protected override object GetTestObject<TActual>(ActualValueDelegate<TActual> del)
            {
                return del;
            }

            public override ConstraintResult ApplyTo<TActual>(TActual actual)
            {
                var @delegate = ConstraintUtils.RequireActual<Delegate>(actual, nameof(actual));

<<<<<<< HEAD
                var invokeMethod = @delegate.GetType().GetTypeInfo().GetMethod("Invoke")!;
=======
                var invokeMethod = @delegate.GetType().GetMethod("Invoke");
>>>>>>> 14f2d354
                if (invokeMethod.GetParameters().Length != 0)
                    throw new ArgumentException("Delegate must be parameterless.", nameof(actual));

                var stopwatch = new System.Diagnostics.Stopwatch();

                if (AsyncToSyncAdapter.IsAsyncOperation(@delegate))
                {
                    stopwatch.Start();
                    AsyncToSyncAdapter.Await(() => @delegate.DynamicInvoke());
                    stopwatch.Stop();
                }
                else
                {
                    stopwatch.Start();
                    @delegate.DynamicInvoke();
                    stopwatch.Stop();
                }

                return new Result(this, stopwatch.ElapsedMilliseconds);
            }

            private sealed class Result : ConstraintResult
            {
                private readonly HasMaxTimeConstraint _constraint;

                public Result(HasMaxTimeConstraint constraint, long actualMilliseconds)
                    : base(constraint, actualMilliseconds, actualMilliseconds <= constraint._milliseconds)
                {
                    _constraint = constraint;
                }

                public override void WriteMessageTo(MessageWriter writer)
                {
                    writer.Write($"Elapsed time of {ActualValue}ms exceeds maximum of {_constraint._milliseconds}ms");
                }
            }
        }
    }
}<|MERGE_RESOLUTION|>--- conflicted
+++ resolved
@@ -33,11 +33,7 @@
             {
                 var @delegate = ConstraintUtils.RequireActual<Delegate>(actual, nameof(actual));
 
-<<<<<<< HEAD
-                var invokeMethod = @delegate.GetType().GetTypeInfo().GetMethod("Invoke")!;
-=======
                 var invokeMethod = @delegate.GetType().GetMethod("Invoke");
->>>>>>> 14f2d354
                 if (invokeMethod.GetParameters().Length != 0)
                     throw new ArgumentException("Delegate must be parameterless.", nameof(actual));
 
