﻿<Project Sdk="Microsoft.NET.Sdk">

  <PropertyGroup>
    <TargetFrameworks>$(NUnitRuntimeFrameworks)</TargetFrameworks>
    <RootNamespace>NUnit.Framework.Tests</RootNamespace>

      <!-- Either NUnit or NUnitLite is not loading assemblies in a way that properly respects the
    nunit.framework.tests.deps.json file. Maybe fixed by https://github.com/nunit/nunit/issues/3353? -->
    <CopyLocalLockFileAssemblies>true</CopyLocalLockFileAssemblies>
    <IsTestProject>true</IsTestProject>
  </PropertyGroup>
  
  <ItemGroup Condition="'$(TargetFrameworkIdentifier)' == '.NETFramework'">
    <PackageReference Include="Microsoft.Bcl.AsyncInterfaces" />
  </ItemGroup>

  <ItemGroup>
<<<<<<< HEAD
    <PackageReference Include="Microsoft.NET.Test.Sdk" Version="17.6.3" />
    <PackageReference Include="NUnit3TestAdapter" Version="4.5.0" />
    <PackageReference Include="NUnit.Analyzers" Version="3.6.1">
      <PrivateAssets>all</PrivateAssets>
      <IncludeAssets>runtime; build; native; contentfiles; analyzers; buildtransitive</IncludeAssets>
    </PackageReference>
    <PackageReference Include="System.Collections.Immutable" Version="1.5.0" />
    <PackageReference Include="System.ValueTuple" version="4.5.0" />
=======
    <PackageReference Include="Microsoft.NET.Test.Sdk" />
    <PackageReference Include="NUnit3TestAdapter" />
    <PackageReference Include="NUnit.Analyzers" />
    <PackageReference Include="System.Collections.Immutable" />
    <PackageReference Include="System.ValueTuple" />
>>>>>>> d1b9e62d
  </ItemGroup>

  <ItemGroup>
    <ProjectReference Include="..\framework\nunit.framework.csproj" />
    <ProjectReference Include="..\slow-tests\slow-nunit-tests.csproj" />
    <ProjectReference Include="..\testdata\nunit.testdata.csproj" />
    <ProjectReference Include="..\mock-assembly\mock-assembly.csproj" />
    <ProjectReference Include="..\testdata.fsharp\nunit.testdata.fsharp.fsproj" />
    <ProjectReference Include="..\nunitlite-runner\nunitlite-runner.csproj" />
  </ItemGroup>

  <ItemGroup Condition="'$(TargetFrameworkIdentifier)' == '.NETFramework'">
    <Reference Include="System.Web" />
  </ItemGroup>

  <ItemGroup>
    <Compile Include="..\Fakes.cs" Link="TestUtilities\Fakes.cs" />
    <Compile Include="..\SchemaTestUtils.cs" Link="TestUtilities\SchemaTestUtils.cs" />
    <Compile Include="..\TestBuilder.cs" Link="TestUtilities\TestBuilder.cs" />
    <Compile Include="..\TestFile.cs" Link="TestUtilities\TestFile.cs" />
    <Compile Include="..\TestSuiteExtensions.cs" Link="TestUtilities\TestSuiteExtensions.cs" />

    <EmbeddedResource Include="TestImage1.jpg" />
    <EmbeddedResource Include="TestImage2.jpg" />
    <EmbeddedResource Include="TestText1.txt" />
    <EmbeddedResource Include="TestText2.txt" />
    <EmbeddedResource Include="TestListFile.txt" />
    <EmbeddedResource Include="TestListFile2.txt" />
  </ItemGroup>

</Project><|MERGE_RESOLUTION|>--- conflicted
+++ resolved
@@ -15,22 +15,11 @@
   </ItemGroup>
 
   <ItemGroup>
-<<<<<<< HEAD
-    <PackageReference Include="Microsoft.NET.Test.Sdk" Version="17.6.3" />
-    <PackageReference Include="NUnit3TestAdapter" Version="4.5.0" />
-    <PackageReference Include="NUnit.Analyzers" Version="3.6.1">
-      <PrivateAssets>all</PrivateAssets>
-      <IncludeAssets>runtime; build; native; contentfiles; analyzers; buildtransitive</IncludeAssets>
-    </PackageReference>
-    <PackageReference Include="System.Collections.Immutable" Version="1.5.0" />
-    <PackageReference Include="System.ValueTuple" version="4.5.0" />
-=======
     <PackageReference Include="Microsoft.NET.Test.Sdk" />
     <PackageReference Include="NUnit3TestAdapter" />
     <PackageReference Include="NUnit.Analyzers" />
     <PackageReference Include="System.Collections.Immutable" />
     <PackageReference Include="System.ValueTuple" />
->>>>>>> d1b9e62d
   </ItemGroup>
 
   <ItemGroup>
