--- conflicted
+++ resolved
@@ -43,168 +43,11 @@
 
         internal ConsoleOptions(IDefaultOptionsProvider defaultOptionsProvider, params string[] args)
         {
-<<<<<<< HEAD
-            // NOTE: The order in which patterns are added
-            // determines the display order for the help.
-
-            // Old Options no longer supported:
-            //   fixture
-            //   xmlConsole
-            //   noshadow
-            //   nothread
-            //   nodots
-
-            // Options to be added:
-            //   teamcity
-            //   workers
-
-            // Select Tests
-            this.Add("test=", "Comma-separated list of {NAMES} of tests to run or explore. This option may be repeated.",
-                v => ((List<string>)TestList).AddRange(TestNameParser.Parse(RequiredValue(v, "--test"))));
-
-            this.Add("testlist=", "File {PATH} containing a list of tests to run, one per line. This option may be repeated.",
-                v =>
-            {
-                string testListFile = RequiredValue(v, "--testlist");
-
-                var fullTestListPath = ExpandToFullPath(testListFile);
-
-                if (!File.Exists(fullTestListPath))
-                    ErrorMessages.Add("Unable to locate file: " + testListFile);
-                else
-                {
-                    try
-                    {
-                        using (var rdr = new StreamReader(fullTestListPath))
-                        {
-                            while (!rdr.EndOfStream)
-                            {
-                                var line = rdr.ReadLine().Trim();
-
-                                if (line[0] != '#')
-                                    ((List<string>)TestList).Add(line);
-                            }
-                        }
-                    }
-                    catch (IOException)
-                    {
-                        ErrorMessages.Add("Unable to read file: " + testListFile);
-                    }
-                }
-            });
-
-            this.Add("include=", "Test {CATEGORIES} to be included. May be a single category, a comma-separated list of categories or a category expression.",
-                v => Include = RequiredValue(v, "--include"));
-
-            this.Add("exclude=", "Test {CATEGORIES} to be excluded. May be a single category, a comma-separated list of categories or a category expression.",
-                v => Exclude = RequiredValue(v, "--exclude"));
-
-#if !NUNITLITE
-            this.Add("config=", "{NAME} of a project configuration to load (e.g.: Debug).",
-                v => ActiveConfig = RequiredValue(v, "--config"));
-
-            // Where to Run Tests
-            this.Add("process=", "{PROCESS} isolation for test assemblies.\nValues: Single, Separate, Multiple, Parallel. If not specified, defaults to Separate for a single assembly or Multiple for more than one.",
-                v => ProcessModel = RequiredValue(v, "--process", "Single", "Separate", "Multiple", "Parallel"));
-
-            this.Add("domain=", "{DOMAIN} isolation for test assemblies.\nValues: None, Single, Multiple. If not specified, defaults to Separate for a single assembly or Multiple for more than one.",
-                v => DomainUsage = RequiredValue(v, "--domain", "None", "Single", "Multiple"));
-
-            // How to Run Tests
-            this.Add("framework=", "{FRAMEWORK} type/version to use for tests.\nExamples: mono, net-3.5, v4.0, 2.0, mono-4.0. If not specified, tests will run under the framework they are compiled with.",
-                v => Framework = RequiredValue(v, "--framework"));
-
-            this.Add("x86", "Run tests in an x86 process on 64 bit systems",
-                v => RunAsX86 = v != null);
-
-            this.Add("dispose-runners", "Dispose each test runner after it has finished running its tests.",
-                v => DisposeRunners = v != null);
-
-            this.Add("shadowcopy", "Shadow copy test files",
-                v => ShadowCopyFiles = v != null);
-#endif
-
-            this.Add("timeout=", "Set timeout for each test case in {MILLISECONDS}.",
-                v => defaultTimeout = RequiredInt(v, "--timeout"));
-
-            this.Add("seed=", "Set the random {SEED} used to generate test cases.",
-                v => randomSeed = RequiredInt(v, "--seed"));
-
-            this.Add("workers=", "Specify the {NUMBER} of worker threads to be used in running tests. If not specified, defaults to 2 or the number of processors, whichever is greater.",
-                v => numWorkers = RequiredInt(v, "--workers"));
-
-            this.Add("stoponerror", "Stop run immediately upon any test failure or error.",
-                v => StopOnError = v != null);
-
-            this.Add("wait", "Wait for input before closing console window.",
-                v => WaitBeforeExit = v != null);
-
-            this.Add("pause", "Pause before run to allow debugging.",
-                v => PauseBeforeRun = v != null);
-
-            // Output Control
-            this.Add("work=", "{PATH} of the directory to use for output files. If not specified, defaults to the current directory.",
-                v => workDirectory = RequiredValue(v, "--work"));
-
-            this.Add("output|out=", "File {PATH} to contain text output from the tests.",
-                v => OutFile = RequiredValue(v, "--output"));
-
-            this.Add("err=", "File {PATH} to contain error output from the tests.",
-                v => ErrFile = RequiredValue(v, "--err"));
-
-            this.Add("full", "Prints full report of all test results.",
-                v => Full = v != null);
-
-            this.Add("result=", "An output {SPEC} for saving the test results.\nThis option may be repeated.",
-                v => resultOutputSpecifications.Add(new OutputSpecification(RequiredValue(v, "--resultxml"))));
-
-            this.Add("explore:", "Display or save test info rather than running tests. Optionally provide an output {SPEC} for saving the test info. This option may be repeated.", v =>
-            {
-                Explore = true;
-                if (v != null)
-                    ExploreOutputSpecifications.Add(new OutputSpecification(v));
-            });
-
-            this.Add("noresult", "Don't save any test results.",
-                v => noresult = v != null);
-
-            this.Add("labels=", "Specify whether to write test case names to the output. Values: Off, On, All",
-                v => DisplayTestLabels = RequiredValue(v, "--labels", "Off", "On", "All"));
-
-            this.Add("trace=", "Set internal trace {LEVEL}.\nValues: Off, Error, Warning, Info, Verbose (Debug)",
-                v => InternalTraceLevel = RequiredValue(v, "--trace", "Off", "Error", "Warning", "Info", "Verbose", "Debug"));
-
-            this.Add("teamcity", "Turns on use of TeamCity service messages.",
-                v => TeamCity = v != null);
-
-            this.Add("noheader|noh", "Suppress display of program information at start of run.",
-                v => NoHeader = v != null);
-
-            this.Add("nocolor|noc", "Displays console output without color.",
-                v => NoColor = v != null);
-
-            this.Add("verbose|v", "Display additional information as the test runs.",
-                v => Verbose = v != null);
-
-            this.Add("help|h", "Display this message and exit.",
-                v => ShowHelp = v != null);
-
-            // Default
-            this.Add("<>", v =>
-            {
-                if (v.StartsWith("-") || v.StartsWith("/") && Path.DirectorySeparatorChar != '/')
-                    ErrorMessages.Add("Invalid argument: " + v);
-                else
-                    InputFiles.Add(v);
-            });
-
-=======
             // Apply default oprions
             if (defaultOptionsProvider == null) throw new ArgumentNullException("defaultOptionsProvider");
             TeamCity = defaultOptionsProvider.TeamCity;
             
             ConfigureOptions();            
->>>>>>> f67731d8
             if (args != null)
                 Parse(args);
         }
@@ -469,8 +312,8 @@
                 v => ActiveConfig = RequiredValue(v, "--config"));
 
             // Where to Run Tests
-            this.Add("process=", "{PROCESS} isolation for test assemblies.\nValues: Single, Separate, Multiple. If not specified, defaults to Separate for a single assembly or Multiple for more than one.",
-                v => ProcessModel = RequiredValue(v, "--process", "Single", "Separate", "Multiple"));
+            this.Add("process=", "{PROCESS} isolation for test assemblies.\nValues: Single, Separate, Multiple, Parallel. If not specified, defaults to Separate for a single assembly or Multiple for more than one.",
+                v => ProcessModel = RequiredValue(v, "--process", "Single", "Separate", "Multiple", "Parallel"));
 
             this.Add("domain=", "{DOMAIN} isolation for test assemblies.\nValues: None, Single, Multiple. If not specified, defaults to Single for a single assembly or Multiple for more than one.",
                 v => DomainUsage = RequiredValue(v, "--domain", "None", "Single", "Multiple"));
