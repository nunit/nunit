﻿<?xml version="1.0" encoding="utf-8"?>
<Project ToolsVersion="4.0" DefaultTargets="Build" xmlns="http://schemas.microsoft.com/developer/msbuild/2003">
  <PropertyGroup>
    <Configuration Condition=" '$(Configuration)' == '' ">Debug</Configuration>
    <Platform Condition=" '$(Platform)' == '' ">AnyCPU</Platform>
    <ProductVersion>9.0.21022</ProductVersion>
    <SchemaVersion>2.0</SchemaVersion>
    <ProjectGuid>{372A3447-D657-40FF-A089-77C19FEC30C8}</ProjectGuid>
    <OutputType>Library</OutputType>
    <AppDesignerFolder>Properties</AppDesignerFolder>
    <RootNamespace>NUnit.Engine</RootNamespace>
    <AssemblyName>nunit.engine</AssemblyName>
    <TargetFrameworkVersion>v2.0</TargetFrameworkVersion>
    <FileAlignment>512</FileAlignment>
    <FileUpgradeFlags>
    </FileUpgradeFlags>
    <OldToolsVersion>3.5</OldToolsVersion>
    <UpgradeBackupLocation />
  </PropertyGroup>
  <PropertyGroup Condition=" '$(Configuration)|$(Platform)' == 'Debug|AnyCPU' ">
    <DebugSymbols>true</DebugSymbols>
    <DebugType>full</DebugType>
    <Optimize>false</Optimize>
    <OutputPath>..\..\..\bin\Debug\</OutputPath>
    <DefineConstants>TRACE;DEBUG;NUNIT_ENGINE</DefineConstants>
    <ErrorReport>prompt</ErrorReport>
    <WarningLevel>4</WarningLevel>
    <NoWarn>1685</NoWarn>
  </PropertyGroup>
  <PropertyGroup Condition=" '$(Configuration)|$(Platform)' == 'Release|AnyCPU' ">
    <DebugType>pdbonly</DebugType>
    <Optimize>true</Optimize>
    <OutputPath>..\..\..\bin\Release\</OutputPath>
    <DefineConstants>TRACE;NUNIT_ENGINE</DefineConstants>
    <ErrorReport>prompt</ErrorReport>
    <WarningLevel>4</WarningLevel>
    <NoWarn>1685</NoWarn>
  </PropertyGroup>
  <ItemGroup>
    <Reference Include="System" />
    <Reference Include="System.Data" />
    <Reference Include="System.Drawing" />
    <Reference Include="System.Runtime.Remoting" />
    <Reference Include="System.Web" />
    <Reference Include="System.Xml" />
    <Reference Include="System.Configuration" />
  </ItemGroup>
  <ItemGroup>
    <Compile Include="..\..\CommonAssemblyInfo.cs">
      <Link>CommonAssemblyInfo.cs</Link>
    </Compile>
    <Compile Include="..\..\Common\nunit\AssemblyHelper.cs">
      <Link>Internal\AssemblyHelper.cs</Link>
    </Compile>
    <Compile Include="..\..\Common\nunit\Guard.cs">
      <Link>Guard.cs</Link>
    </Compile>
    <Compile Include="..\..\Common\nunit\Logging\InternalTrace.cs">
      <Link>Internal\InternalTrace.cs</Link>
    </Compile>
    <Compile Include="..\..\Common\nunit\Logging\InternalTraceWriter.cs">
      <Link>Internal\InternalTraceWriter.cs</Link>
    </Compile>
    <Compile Include="..\..\Common\nunit\Logging\Logger.cs">
      <Link>Internal\Logger.cs</Link>
    </Compile>
    <Compile Include="..\..\Common\nunit\PackageSettings.cs">
      <Link>PackageSettings.cs</Link>
    </Compile>
    <Compile Include="..\..\Common\nunit\XmlHelper.cs">
      <Link>Internal\XmlHelper.cs</Link>
    </Compile>
    <Compile Include="..\EngineVersion.cs">
      <Link>EngineVersion.cs</Link>
    </Compile>
    <Compile Include="Drivers\NotRunnableFrameworkDriver.cs" />
    <Compile Include="Drivers\NUnit3DriverFactory.cs" />
    <Compile Include="Drivers\NUnit3FrameworkDriver.cs" />
    <Compile Include="IDriverService.cs" />
    <Compile Include="Internal\ITask.cs" />
    <Compile Include="ITestAgency.cs" />
    <Compile Include="ITestAgent.cs" />
    <Compile Include="Agents\RemoteTestAgent.cs" />
    <Compile Include="Agents\TestAgent.cs" />
    <Compile Include="Properties\AssemblyInfo.cs" />
    <Compile Include="CallbackHandler.cs" />
    <Compile Include="Internal\AssemblyReader.cs" />
    <Compile Include="Internal\DomainUsage.cs" />
    <Compile Include="Internal\NUnitConfiguration.cs" />
    <Compile Include="Internal\PathUtils.cs" />
    <Compile Include="Internal\ProcessModel.cs" />
    <Compile Include="Internal\ResultHelper.cs">
      <SubType>Code</SubType>
    </Compile>
    <Compile Include="Internal\ServerBase.cs" />
    <Compile Include="Internal\ServerUtilities.cs" />
    <Compile Include="Internal\SettingsGroup.cs" />
    <Compile Include="Internal\SettingsStore.cs" />
    <Compile Include="IService.cs" />
    <Compile Include="ITestEngineRunner.cs" />
    <Compile Include="ITestRunnerFactory.cs" />
    <Compile Include="Runners\AbstractTestRunner.cs" />
    <Compile Include="Runners\AggregatingTestRunner.cs" />
    <Compile Include="Runners\DirectTestRunner.cs" />
    <Compile Include="Runners\LocalTestRunner.cs" />
    <Compile Include="Runners\MasterTestRunner.cs" />
    <Compile Include="Runners\MultipleTestDomainRunner.cs" />
    <Compile Include="Internal\ParallelTaskWorkerPool.cs" />
    <Compile Include="Runners\ParallelTestProcessRunner.cs" />
    <Compile Include="Runners\MultipleTestProcessRunner.cs" />
    <Compile Include="Runners\ProcessRunner.cs" />
    <Compile Include="Runners\TestDomainRunner.cs" />
<<<<<<< HEAD
    <Compile Include="Internal\TestEngineRunnerTask.cs" />
=======
    <Compile Include="IProjectService.cs" />
>>>>>>> f67731d8
    <Compile Include="Services\ResultWriters\NUnit3XmlResultWriter.cs" />
    <Compile Include="Services\ResultWriters\TestCaseResultWriter.cs" />
    <Compile Include="Services\ResultWriters\XmlTransformResultWriter.cs" />
    <Compile Include="Services\ResultService.cs" />
    <Compile Include="TestRun.cs" />
    <Compile Include="RunTestsCallbackHandler.cs" />
    <Compile Include="RuntimeFramework.cs" />
    <Compile Include="ServiceContext.cs" />
    <Compile Include="Services\DefaultTestRunnerFactory.cs" />
    <Compile Include="Services\DomainManager.cs" />
    <Compile Include="Services\DriverService.cs" />
    <Compile Include="Services\InProcessTestRunnerFactory.cs" />
    <Compile Include="Services\ProjectService.cs" />
    <Compile Include="Services\RecentFilesService.cs" />
    <Compile Include="Services\RuntimeFrameworkService.cs" />
    <Compile Include="Services\ServiceManager.cs" />
    <Compile Include="Services\SettingsService.cs" />
    <Compile Include="Services\TestAgency.cs" />
    <Compile Include="TestEngine.cs" />
    <Compile Include="TestEngineResult.cs" />
  </ItemGroup>
  <ItemGroup>
    <ProjectReference Include="..\mono-addins\Mono.Addins.csproj">
      <Project>{91DD5A2D-9FE3-4C3C-9253-876141874DAD}</Project>
      <Name>Mono.Addins</Name>
    </ProjectReference>
    <ProjectReference Include="..\nunit.engine.api\nunit.engine.api.csproj">
      <Project>{775FAD50-3623-4922-97C4-DFB29A8BE4C7}</Project>
      <Name>nunit.engine.api</Name>
    </ProjectReference>
  </ItemGroup>
  <ItemGroup>
    <Content Include="nunit.engine.addin.xml">
      <CopyToOutputDirectory>PreserveNewest</CopyToOutputDirectory>
    </Content>
  </ItemGroup>
  <ItemGroup>
    <Content Include="nunit.engine.addins">
      <CopyToOutputDirectory>PreserveNewest</CopyToOutputDirectory>
    </Content>
  </ItemGroup>
  <ItemGroup />
  <Import Project="$(MSBuildToolsPath)\Microsoft.CSharp.targets" />
  <!-- To modify your build process, add your task inside one of the targets below and uncomment it. 
       Other similar extension points exist, see Microsoft.Common.targets.
  <Target Name="BeforeBuild">
  </Target>
  <Target Name="AfterBuild">
  </Target>
  -->
</Project><|MERGE_RESOLUTION|>--- conflicted
+++ resolved
@@ -110,11 +110,8 @@
     <Compile Include="Runners\MultipleTestProcessRunner.cs" />
     <Compile Include="Runners\ProcessRunner.cs" />
     <Compile Include="Runners\TestDomainRunner.cs" />
-<<<<<<< HEAD
+    <Compile Include="IProjectService.cs" />
     <Compile Include="Internal\TestEngineRunnerTask.cs" />
-=======
-    <Compile Include="IProjectService.cs" />
->>>>>>> f67731d8
     <Compile Include="Services\ResultWriters\NUnit3XmlResultWriter.cs" />
     <Compile Include="Services\ResultWriters\TestCaseResultWriter.cs" />
     <Compile Include="Services\ResultWriters\XmlTransformResultWriter.cs" />
