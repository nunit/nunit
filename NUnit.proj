--- conflicted
+++ resolved
@@ -245,18 +245,10 @@
 
 	<Target Name="TestAll" Label="Run tests for all framework builds, the engine and the console"
 			DependsOnTargets="TestAllFrameworks;TestEngine;TestConsole" />
-	
-<<<<<<< HEAD
-	<Target Name="TestFramework" Label="Test the framework for the current config and runtime">
-		<CallTarget Targets="_NUnitTest" Condition="'$(Runtime)' != 'netcf' And '$(Runtime)' != 'silverlight'" />
-		<CallTarget Targets="_NUnitLiteTest" Condition="'$(Runtime)' != 'netcf' And '$(Runtime)' != 'silverlight'" />
-	</Target>
-	
-=======
+      
 	<Target Name="Test" Label="Run tests for the current framework, engine and console"
 			DependsOnTargets="TestFramework;TestEngine;TestConsole" />
 
->>>>>>> b0df663a
 	<Target Name="TestAllFrameworks" Label="Test the framework for the current config and all runtimes">
 		<MSBuild Projects="$(MSBuildProjectFullPath)" Targets="_TestFramework"
 			Properties="Framework=%(SupportedFrameworks.Identity)" ContinueOnError="true" />
